package storage

import (
	"bytes"
	"context"
	"errors"
	"fmt"
	"io"
	"net"
	"net/http"
	"runtime"
	"strings"
	"sync"
	"time"

	"github.com/aws/aws-sdk-go/aws"
	"github.com/aws/aws-sdk-go/aws/awserr"
	"github.com/aws/aws-sdk-go/aws/credentials"
	"github.com/aws/aws-sdk-go/aws/session"
	"github.com/aws/aws-sdk-go/service/s3"
	"github.com/sirupsen/logrus"

	"github.com/einyx/foundation-storage-engine/internal/config"
)

const (
	multipartThreshold = 10 * 1024 * 1024 // 10MB - use multipart early to avoid large single uploads
	partSize           = 5 * 1024 * 1024  // 5MB - smaller parts to avoid timeouts
	maxPartSize        = 10 * 1024 * 1024 // 10MB - keep parts small for reliability
	minPartSize        = 1 * 1024 * 1024  // 1MB - minimum part size for very slow clients
)

type chunkedDecodingReader struct {
	reader   io.ReadCloser
	buffer   []byte
	chunkBuf []byte
	inChunk  bool
	done     bool
}

func newChunkedDecodingReader(r io.ReadCloser) io.ReadCloser {
	return &chunkedDecodingReader{
		reader:   r,
		buffer:   make([]byte, 0),
		chunkBuf: make([]byte, 8192),
	}
}

func (c *chunkedDecodingReader) Read(p []byte) (int, error) {
	if c.done {
		return 0, io.EOF
	}

	// If we have buffered data, return it first
	if len(c.buffer) > 0 {
		n := copy(p, c.buffer)
		c.buffer = c.buffer[n:]
		return n, nil
	}

	// Read more data
	n, err := c.reader.Read(c.chunkBuf)
	if n > 0 {
		data := c.chunkBuf[:n]

		// Check if this looks like chunked encoding
		if !c.inChunk && len(data) > 0 {
			// Look for chunk signature pattern (hex size followed by ;chunk-signature=)
			if idx := bytes.Index(data, []byte(";chunk-signature=")); idx > 0 && idx < 20 {
				// Skip the chunk header line
				if endIdx := bytes.IndexByte(data, '\n'); endIdx > idx {
					data = data[endIdx+1:]
					c.inChunk = true
				}
			}
		}

		// Remove any trailing chunk markers (0\r\n\r\n at the end)
		if bytes.HasSuffix(data, []byte("0\r\n\r\n")) {
			data = data[:len(data)-5]
			c.done = true
		}

		// Copy what we can to the output buffer
		copied := copy(p, data)
		// Save any remaining data for next read
		if copied < len(data) {
			c.buffer = append(c.buffer, data[copied:]...)
		}

		return copied, nil
	}

	return 0, err
}

func (c *chunkedDecodingReader) Close() error {
	return c.reader.Close()
}

type S3Backend struct {
	defaultClient   *s3.S3                          // Default S3 client
	clients         map[string]*s3.S3               // Per-region S3 clients
	sessions        map[string]*session.Session     // Per-region sessions
	config          *config.S3StorageConfig         // Keep reference to config
	bucketMapping   map[string]string               // Simple virtual to real bucket mapping
	bucketConfigs   map[string]*config.BucketConfig // Per-bucket configuration
	bufferPool      sync.Pool
	largeBufferPool sync.Pool
	metadataCache   *MetadataCache
	mu              sync.RWMutex // Protect client creation
	// Track problematic servers for resilient upload
<<<<<<< HEAD
	problematicServers          map[string]*serverStatus
	serverMu                    sync.RWMutex
	defaultMultipartConcurrency int
=======
	problematicServers map[string]*serverStatus
	serverMu           sync.RWMutex
>>>>>>> d926cbd6
}

type serverStatus struct {
	endpoint     string
	failureCount int
	lastFailure  time.Time
	useResilient bool
}

type MetadataCache struct {
	mu    sync.RWMutex
	cache map[string]*cachedMetadata
	ttl   time.Duration
}

type cachedMetadata struct {
	info   *ObjectInfo
	expiry time.Time
}

func (m *MetadataCache) Get(key string) (*ObjectInfo, bool) {
	m.mu.RLock()
	defer m.mu.RUnlock()

	if entry, ok := m.cache[key]; ok && time.Now().Before(entry.expiry) {
		return entry.info, true
	}
	return nil, false
}

func (m *MetadataCache) Set(key string, info *ObjectInfo) {
	m.mu.Lock()
	defer m.mu.Unlock()

	m.cache[key] = &cachedMetadata{
		info:   info,
		expiry: time.Now().Add(m.ttl),
	}
}

func (m *MetadataCache) Delete(key string) {
	m.mu.Lock()
	defer m.mu.Unlock()
	delete(m.cache, key)
}

func (s *S3Backend) mapBucket(virtualBucket string) string {
	if s.bucketConfigs != nil {
		if cfg, ok := s.bucketConfigs[virtualBucket]; ok && cfg.RealName != "" {
			return cfg.RealName
		}
	}

	if s.bucketMapping != nil {
		if realBucket, ok := s.bucketMapping[virtualBucket]; ok {
			return realBucket
		}
	}

	return virtualBucket
}

func (s *S3Backend) getPrefixForBucket(virtualBucket string) string {

	if s.bucketConfigs != nil {
		if cfg, ok := s.bucketConfigs[virtualBucket]; ok {
			logrus.WithFields(logrus.Fields{
				"virtualBucket": virtualBucket,
				"realName":      cfg.RealName,
				"prefix":        cfg.Prefix,
				"region":        cfg.Region,
				"hasPrefix":     cfg.Prefix != "",
			}).Info("Found bucket config")

			if cfg.Prefix != "" {
				prefix := cfg.Prefix
				if !strings.HasSuffix(prefix, "/") {
					prefix += "/"
				}
				logrus.WithFields(logrus.Fields{
					"virtualBucket": virtualBucket,
					"prefix":        prefix,
				}).Info("Using bucket prefix")
				return prefix
			}
		}
	}

	return ""
}

func (s *S3Backend) addPrefixToKey(virtualBucket, key string) string {
	prefix := s.getPrefixForBucket(virtualBucket)
	if prefix == "" {
		return key
	}
	if strings.HasPrefix(key, "/") {
		return prefix + key[1:]
	}
	return prefix + key
}

func (s *S3Backend) removePrefixFromKey(virtualBucket, key string) string {
	prefix := s.getPrefixForBucket(virtualBucket)
	if prefix == "" {
		return key
	}
	return strings.TrimPrefix(key, prefix)
}

// GetBucketConfig returns the configuration for a specific bucket
func (s *S3Backend) GetBucketConfig(bucket string) *config.BucketConfig {
	if s.bucketConfigs != nil {
		if cfg, ok := s.bucketConfigs[bucket]; ok {
			return cfg
		}
	}
	return nil
}

func (s *S3Backend) getClientForBucket(bucket string) (*s3.S3, error) {
	if s.bucketConfigs != nil {
		if cfg, ok := s.bucketConfigs[bucket]; ok {
			return s.getOrCreateClient(cfg)
		}

		for _, cfg := range s.bucketConfigs {
			if cfg.RealName == bucket {
				return s.getOrCreateClient(cfg)
			}
		}
	}

	// Use default client
	return s.defaultClient, nil
}

func (s *S3Backend) getOrCreateClient(bucketCfg *config.BucketConfig) (*s3.S3, error) {
	clientKey := bucketCfg.Region
	if bucketCfg.Endpoint != "" {
		clientKey = bucketCfg.Endpoint + "_" + bucketCfg.Region // pragma: allowlist secret
	}

	logrus.WithFields(logrus.Fields{
		"clientKey": clientKey,
		"region":    bucketCfg.Region,
		"endpoint":  bucketCfg.Endpoint,
	}).Debug("Getting or creating S3 client")

	s.mu.RLock()
	if client, ok := s.clients[clientKey]; ok {
		s.mu.RUnlock()
		// Skip validation if we've validated recently
		// This prevents excessive validation calls
		return client, nil
	} else {
		s.mu.RUnlock()
	}

	s.mu.Lock()
	defer s.mu.Unlock()

	// Double-check after acquiring write lock
	if client, ok := s.clients[clientKey]; ok {
		// Client already exists, return it
		return client, nil
	}

	// Use faster timeouts for better responsiveness
	dialTimeout := 5 * time.Second
	if bucketCfg.Region == "me-central-1" {
		dialTimeout = 10 * time.Second // Slightly longer for ME region
	}

	// Use longer timeouts for large file uploads
	maxRetries := 3
	httpTimeout := 300 * time.Second // 5 minutes for large multipart uploads
	if bucketCfg.Region == "me-central-1" {
		maxRetries = 5                  // More retries for problematic region
		httpTimeout = 600 * time.Second // 10 minutes for ME region
	}

	awsConfig := &aws.Config{
		Region:                        aws.String(bucketCfg.Region),
		S3ForcePathStyle:              aws.Bool(s.config.UsePathStyle),
		S3DisableContentMD5Validation: aws.Bool(true),
		MaxRetries:                    aws.Int(maxRetries),
		HTTPClient: &http.Client{
			Timeout: httpTimeout,
			Transport: &http.Transport{
				DialContext: (&net.Dialer{
					Timeout:   dialTimeout,
					KeepAlive: 30 * time.Second,
				}).DialContext,
				MaxIdleConns:          100, // Increase for better performance
				MaxIdleConnsPerHost:   10,  // Allow more connections per host
				MaxConnsPerHost:       20,  // Allow more concurrent operations
				IdleConnTimeout:       90 * time.Second,
				DisableKeepAlives:     false,
				TLSHandshakeTimeout:   10 * time.Second, // Reduce for faster failure
				ExpectContinueTimeout: 2 * time.Second,  // Reduce for faster failure
				ForceAttemptHTTP2:     false,            // Disable HTTP/2 for better compatibility
				WriteBufferSize:       256 * 1024,       // 256KB - larger buffers for multipart uploads
				ReadBufferSize:        256 * 1024,       // 256KB - better throughput for large transfers
			},
		},
	}

	if bucketCfg.Endpoint != "" {
		awsConfig.Endpoint = aws.String(bucketCfg.Endpoint)
	} else if s.config.Endpoint != "" && bucketCfg.Endpoint == "" {
		awsConfig.Endpoint = aws.String(s.config.Endpoint)
	}

	if s.config.DisableSSL {
		awsConfig.DisableSSL = aws.Bool(true)
	}

	if bucketCfg.AccessKey != "" && bucketCfg.SecretKey != "" {
		awsConfig.Credentials = credentials.NewStaticCredentials(bucketCfg.AccessKey, bucketCfg.SecretKey, "")
	} else if s.config.AccessKey != "" && s.config.SecretKey != "" {
		awsConfig.Credentials = credentials.NewStaticCredentials(s.config.AccessKey, s.config.SecretKey, "")
	}

	var sess *session.Session
	var err error

	if s.config.Profile != "" {
		sess, err = session.NewSessionWithOptions(session.Options{
			Config:            *awsConfig,
			Profile:           s.config.Profile,
			SharedConfigState: session.SharedConfigEnable,
		})
	} else {
		sess, err = session.NewSession(awsConfig)
	}

	if err != nil {
		return nil, fmt.Errorf("failed to create AWS session for region %s: %w", bucketCfg.Region, err)
	}

	client := s3.New(sess)

	// Add custom handlers to fix S3 compatibility issues
	addCustomHandlers(client)

	s.clients[clientKey] = client
	s.sessions[clientKey] = sess

	logrus.WithFields(logrus.Fields{
		"region":   bucketCfg.Region,
		"endpoint": bucketCfg.Endpoint,
		"key":      clientKey,
	}).Info("Created new S3 client for bucket")

	return client, nil
}

func NewS3Backend(cfg *config.S3StorageConfig) (*S3Backend, error) {
	awsConfig := &aws.Config{
		Region:                        aws.String(cfg.Region),
		S3ForcePathStyle:              aws.Bool(cfg.UsePathStyle),
		MaxRetries:                    aws.Int(3),
		S3UseAccelerate:               aws.Bool(false),
		S3DisableContentMD5Validation: aws.Bool(true),
		HTTPClient: &http.Client{
			Timeout: 300 * time.Second,
			Transport: &http.Transport{
				MaxIdleConns:          100, // Increase for better performance
				MaxIdleConnsPerHost:   10,  // Allow more connections per host
				MaxConnsPerHost:       20,  // Allow more concurrent operations
				IdleConnTimeout:       90 * time.Second,
				DisableKeepAlives:     false,
				TLSHandshakeTimeout:   10 * time.Second,
				ExpectContinueTimeout: 1 * time.Second,
				ForceAttemptHTTP2:     false,      // Disable HTTP/2 for better compatibility
				WriteBufferSize:       256 * 1024, // 256KB - larger buffers for multipart uploads
				ReadBufferSize:        256 * 1024, // 256KB - better throughput for large transfers
			},
		},
	}

	if cfg.Endpoint != "" {
		awsConfig.Endpoint = aws.String(cfg.Endpoint)
		logrus.WithField("endpoint", cfg.Endpoint).Info("Using custom S3 endpoint")
	}

	if cfg.DisableSSL {
		awsConfig.DisableSSL = aws.Bool(true)
	}

	if cfg.AccessKey != "" && cfg.SecretKey != "" {
		awsConfig.Credentials = credentials.NewStaticCredentials(cfg.AccessKey, cfg.SecretKey, "")
		logrus.Info("Using static AWS credentials")
	} else {
		logrus.Info("Using AWS default credential chain (env vars, IAM role, etc.)")
	}

	var sess *session.Session
	var err error

	if cfg.Profile != "" {
		sess, err = session.NewSessionWithOptions(session.Options{
			Config:            *awsConfig,
			Profile:           cfg.Profile,
			SharedConfigState: session.SharedConfigEnable,
		})
		logrus.WithField("profile", cfg.Profile).Info("Using AWS profile")
	} else {
		sess, err = session.NewSession(awsConfig)
	}

	if err != nil {
		return nil, fmt.Errorf("failed to create AWS session: %w", err)
	}

	s3Client := s3.New(sess)

	// Add custom handlers to fix S3 compatibility issues
	addCustomHandlers(s3Client)

	if sess.Config.Credentials != nil {
		creds, err := sess.Config.Credentials.Get()
		if err != nil {
			logrus.WithError(err).Warn("Failed to get AWS credentials for logging")
		} else {
			logrus.WithFields(logrus.Fields{
				"provider":     creds.ProviderName,
				"hasAccessKey": creds.AccessKeyID != "",
			}).Info("AWS credentials resolved")
		}
	}

	if len(cfg.BucketMapping) > 0 {
		logrus.WithField("bucketMapping", cfg.BucketMapping).Info("Bucket mapping configured")
	}

	if len(cfg.BucketConfigs) > 0 {
		sanitizedConfigs := make(map[string]interface{})
		for name, config := range cfg.BucketConfigs {
			sanitizedConfigs[name] = map[string]interface{}{
				"RealName": config.RealName,
				"Prefix":   config.Prefix,
				"Region":   config.Region,
				"Endpoint": config.Endpoint,
			}
		}
		logrus.WithField("bucketConfigs", sanitizedConfigs).Info("Bucket configs configured")
	}

	logrus.WithFields(logrus.Fields{
		"endpoint":     cfg.Endpoint,
		"region":       cfg.Region,
		"usePathStyle": cfg.UsePathStyle,
	}).Info("S3 backend created")

	defaultConcurrency := cfg.MultipartMaxConcurrency
	if defaultConcurrency <= 0 {
		defaultConcurrency = 10
	}

	return &S3Backend{
		defaultClient: s3Client,
		clients:       make(map[string]*s3.S3),
		sessions:      make(map[string]*session.Session),
		config:        cfg,
		bucketMapping: cfg.BucketMapping,
		bucketConfigs: cfg.BucketConfigs,
		bufferPool: sync.Pool{
			New: func() interface{} {
				buf := make([]byte, 64*1024) // 64KB buffers for better performance
				return &buf
			},
		},
		largeBufferPool: sync.Pool{
			New: func() interface{} {
				buf := make([]byte, partSize) // 16MB buffers to match part size
				return &buf
			},
		},
		metadataCache: &MetadataCache{
			cache: make(map[string]*cachedMetadata),
			ttl:   30 * time.Second,
		},
		problematicServers:          make(map[string]*serverStatus),
		defaultMultipartConcurrency: defaultConcurrency,
	}, nil
}

func (s *S3Backend) ListBuckets(ctx context.Context) ([]BucketInfo, error) {
	result, err := s.defaultClient.ListBucketsWithContext(ctx, &s3.ListBucketsInput{})
	if err != nil {
		return nil, fmt.Errorf("failed to list buckets: %w", err)
	}

	realBuckets := make(map[string]BucketInfo)
	for _, b := range result.Buckets {
		realBuckets[aws.StringValue(b.Name)] = BucketInfo{
			Name:         aws.StringValue(b.Name),
			CreationDate: aws.TimeValue(b.CreationDate),
		}
	}

	buckets := make([]BucketInfo, 0, len(s.bucketConfigs))

	for virtualName, config := range s.bucketConfigs {
		creationDate := time.Now()
		if realBucket, exists := realBuckets[config.RealName]; exists {
			creationDate = realBucket.CreationDate
		}

		buckets = append(buckets, BucketInfo{
			Name:         virtualName,
			CreationDate: creationDate,
		})
	}

	return buckets, nil
}

func (s *S3Backend) CreateBucket(ctx context.Context, bucket string) error {
	realBucket := s.mapBucket(bucket)
	client, err := s.getClientForBucket(bucket)
	if err != nil {
		return fmt.Errorf("failed to get client for bucket: %w", err)
	}

	_, err = client.CreateBucketWithContext(ctx, &s3.CreateBucketInput{
		Bucket: aws.String(realBucket),
	})
	if err != nil {
		return fmt.Errorf("failed to create bucket: %w", err)
	}
	return nil
}

func (s *S3Backend) DeleteBucket(ctx context.Context, bucket string) error {
	realBucket := s.mapBucket(bucket)
	client, err := s.getClientForBucket(bucket)
	if err != nil {
		return fmt.Errorf("failed to get client for bucket: %w", err)
	}

	_, err = client.DeleteBucketWithContext(ctx, &s3.DeleteBucketInput{
		Bucket: aws.String(realBucket),
	})
	if err != nil {
		return fmt.Errorf("failed to delete bucket: %w", err)
	}
	return nil
}

func (s *S3Backend) BucketExists(ctx context.Context, bucket string) (bool, error) {
	if s.bucketConfigs != nil {
		if _, ok := s.bucketConfigs[bucket]; ok {
			return true, nil
		}
	}

	realBucket := s.mapBucket(bucket)
	client, err := s.getClientForBucket(bucket)
	if err != nil {
		return false, fmt.Errorf("failed to get client for bucket: %w", err)
	}

	_, err = client.HeadBucketWithContext(ctx, &s3.HeadBucketInput{
		Bucket: aws.String(realBucket),
	})
	if err != nil {
		if strings.Contains(err.Error(), "NotFound") {
			return false, nil
		}
		return false, err
	}
	return true, nil
}

func (s *S3Backend) ListObjects(ctx context.Context, bucket, prefix, marker string, maxKeys int) (*ListObjectsResult, error) {
	return s.ListObjectsWithDelimiter(ctx, bucket, prefix, marker, "", maxKeys)
}

func (s *S3Backend) ListObjectsWithDelimiter(ctx context.Context, bucket, prefix, marker, delimiter string, maxKeys int) (*ListObjectsResult, error) {
	realBucket := s.mapBucket(bucket)
	bucketPrefix := s.getPrefixForBucket(bucket)

	actualPrefix := bucketPrefix + prefix

	logrus.WithFields(logrus.Fields{
		"bucket":       bucket,
		"realBucket":   realBucket,
		"bucketPrefix": bucketPrefix,
		"prefix":       prefix,
		"actualPrefix": actualPrefix,
		"delimiter":    delimiter,
	}).Info("S3 ListObjectsWithDelimiter called")

	client, err := s.getClientForBucket(bucket)
	if err != nil {
		return nil, fmt.Errorf("failed to get client for bucket: %w", err)
	}

	result := &ListObjectsResult{
		IsTruncated: false,
		Contents:    make([]ObjectInfo, 0),
	}

	currentMarker := ""
	if marker != "" {
		currentMarker = s.addPrefixToKey(bucket, marker)
	}

	remainingKeys := maxKeys
	pageCount := 0
	lastIsTruncated := false

	for remainingKeys > 0 {
		pageSize := remainingKeys
		if pageSize > 1000 {
			pageSize = 1000
		}

		input := &s3.ListObjectsInput{
			Bucket:  aws.String(realBucket),
			MaxKeys: aws.Int64(int64(pageSize)),
		}

		if actualPrefix != "" {
			input.Prefix = aws.String(actualPrefix)
		}
		if currentMarker != "" {
			input.Marker = aws.String(currentMarker)
		}
		if delimiter != "" {
			input.Delimiter = aws.String(delimiter)
		}

		resp, err := client.ListObjectsWithContext(ctx, input)
		if err != nil {
			logrus.WithFields(logrus.Fields{
				"bucket": bucket,
				"error":  err.Error(),
			}).Error("S3 ListObjects failed")
			return nil, fmt.Errorf("failed to list objects: %w", err)
		}

		pageCount++
		lastIsTruncated = aws.BoolValue(resp.IsTruncated)

		logrus.WithFields(logrus.Fields{
			"bucket":       bucket,
			"objectCount":  len(resp.Contents),
			"prefixCount":  len(resp.CommonPrefixes),
			"actualPrefix": actualPrefix,
			"bucketPrefix": bucketPrefix,
			"pageNumber":   pageCount,
			"isTruncated":  lastIsTruncated,
		}).Info("S3 ListObjects page response received")

		for _, obj := range resp.Contents {
			key := aws.StringValue(obj.Key)
			size := aws.Int64Value(obj.Size)

			if bucketPrefix != "" && !strings.HasPrefix(key, bucketPrefix) {
				continue
			}

			virtualKey := s.removePrefixFromKey(bucket, key)

			if delimiter == "/" && strings.HasSuffix(virtualKey, "/") {
				continue
			}

			result.Contents = append(result.Contents, ObjectInfo{
				Key:          virtualKey,
				Size:         size,
				ETag:         aws.StringValue(obj.ETag),
				LastModified: aws.TimeValue(obj.LastModified),
				StorageClass: aws.StringValue(obj.StorageClass),
			})
		}

		for _, prefix := range resp.CommonPrefixes {
			prefixStr := aws.StringValue(prefix.Prefix)

			if bucketPrefix != "" && !strings.HasPrefix(prefixStr, bucketPrefix) {
				continue
			}

			virtualPrefix := s.removePrefixFromKey(bucket, prefixStr)
			found := false
			for _, existing := range result.CommonPrefixes {
				if existing == virtualPrefix {
					found = true
					break
				}
			}
			if !found {
				result.CommonPrefixes = append(result.CommonPrefixes, virtualPrefix)
			}
		}

		// Track how many objects were in the original response before filtering
		objectsInResponse := len(resp.Contents)
		remainingKeys -= objectsInResponse

		if !lastIsTruncated {
			break
		}

		// If we got a truncated response but all objects were filtered out,
		// we need to continue to the next page
		if objectsInResponse == 0 && lastIsTruncated {
			// S3 returned no objects but says there are more pages
			// This can happen at the end of a listing
			logrus.WithFields(logrus.Fields{
				"bucket":      bucket,
				"pageNumber":  pageCount,
				"isTruncated": lastIsTruncated,
			}).Warn("S3 returned truncated=true with no objects")
			break
		}

		if resp.NextMarker != nil {
			currentMarker = aws.StringValue(resp.NextMarker)
		} else if len(resp.Contents) > 0 {
			lastKey := resp.Contents[len(resp.Contents)-1].Key
			currentMarker = aws.StringValue(lastKey)
		} else {
			break
		}

		if len(result.Contents) >= maxKeys {
			result.IsTruncated = true
			if currentMarker != "" {
				result.NextMarker = s.removePrefixFromKey(bucket, currentMarker)
			}
			break
		}
	}

	// Only set IsTruncated=true if we actually have objects in the result
	// Never return IsTruncated=true with empty Contents as this causes XML parsing errors
	if len(result.Contents) == 0 {
		result.IsTruncated = false
		result.NextMarker = ""
	} else if lastIsTruncated && remainingKeys <= 0 {
		result.IsTruncated = true
		if currentMarker != "" {
			result.NextMarker = s.removePrefixFromKey(bucket, currentMarker)
		}
	}

	logrus.WithFields(logrus.Fields{
		"bucket":        bucket,
		"objectCount":   len(result.Contents),
		"prefixCount":   len(result.CommonPrefixes),
		"isTruncated":   result.IsTruncated,
		"hasNextMarker": result.NextMarker != "",
	}).Debug("S3 ListObjects final result")

	return result, nil
}

func (s *S3Backend) GetObject(ctx context.Context, bucket, key string) (*Object, error) {
	realBucket := s.mapBucket(bucket)
	realKey := s.addPrefixToKey(bucket, key)

	input := &s3.GetObjectInput{
		Bucket: aws.String(realBucket),
		Key:    aws.String(realKey),
	}

	client, err := s.getClientForBucket(bucket)
	if err != nil {
		return nil, fmt.Errorf("failed to get client for bucket: %w", err)
	}

	resp, err := client.GetObjectWithContext(ctx, input)
	if err != nil {
		return nil, fmt.Errorf("failed to get object: %w", err)
	}

	metadata := make(map[string]string)
	for k, v := range resp.Metadata {
		if v != nil {
			metadata[k] = *v
		}
	}

	// Add KMS encryption metadata if present
	if resp.ServerSideEncryption != nil && *resp.ServerSideEncryption == "aws:kms" {
		metadata["x-amz-server-side-encryption"] = "aws:kms"
		if resp.SSEKMSKeyId != nil {
			metadata["x-amz-server-side-encryption-aws-kms-key-id"] = *resp.SSEKMSKeyId
		}
	}

	// IMPORTANT: For Iceberg metadata files and other JSON content, we should NOT
	// use the chunked decoding reader as it can corrupt the data.
	var body = resp.Body

	contentLength := aws.Int64Value(resp.ContentLength)
	contentType := aws.StringValue(resp.ContentType)

	// For chunked responses without content length, use chunked decoder
	if resp.ContentLength == nil || contentLength == -1 {
		// Response might be chunked, use chunked decoder
		logrus.WithFields(logrus.Fields{
			"key":         realKey,
			"contentType": contentType,
		}).Debug("Using chunked decoding reader")
		body = newChunkedDecodingReader(resp.Body)
	}

	return &Object{
		Body:         body,
		ContentType:  aws.StringValue(resp.ContentType),
		Size:         aws.Int64Value(resp.ContentLength),
		ETag:         aws.StringValue(resp.ETag),
		LastModified: aws.TimeValue(resp.LastModified),
		Metadata:     metadata,
	}, nil
}

func (s *S3Backend) PutObject(ctx context.Context, bucket, key string, reader io.Reader, size int64, metadata map[string]string) error {
	realBucket := s.mapBucket(bucket)
	realKey := s.addPrefixToKey(bucket, key)

	// For critical Iceberg metadata files, use a shorter timeout
	if strings.Contains(key, "metadata.json") || strings.Contains(key, "_expectations") {
		// Create a context with timeout for metadata operations
		timeoutCtx, cancel := context.WithTimeout(ctx, 10*time.Second)
		defer cancel()
		ctx = timeoutCtx

		logrus.WithFields(logrus.Fields{
			"key":     key,
			"timeout": "10s",
		}).Debug("Using short timeout for metadata operation")
	}

	var body io.ReadSeeker
	if rs, ok := reader.(io.ReadSeeker); ok {
		body = rs
	} else {
		// Handle different size scenarios
		if size < 0 {
			// Size unknown - use multipart upload for streaming
			logrus.WithFields(logrus.Fields{
				"bucket": bucket,
				"key":    key,
			}).Info("Size unknown, using multipart upload for streaming")
			return s.putObjectMultipart(ctx, bucket, realBucket, key, reader, metadata)
		} else if size <= multipartThreshold {
			// Small file - buffer and use regular PUT
			logrus.WithFields(logrus.Fields{
				"key":       key,
				"size":      size,
				"threshold": multipartThreshold,
			}).Debug("Using regular PUT for small file")

			data, err := io.ReadAll(reader)
			if err != nil {
				return fmt.Errorf("failed to read data: %w", err)
			}
			body = bytes.NewReader(data)
		} else {
			// Large file - use multipart
			// Check if we should use resilient uploader
			if s.shouldUseResilientUpload(bucket) {
				client, err := s.getClientForBucket(bucket)
				if err != nil {
					return fmt.Errorf("failed to get client for bucket: %w", err)
				}
				logrus.WithFields(logrus.Fields{
					"bucket": bucket,
					"key":    key,
					"size":   size,
				}).Info("Using resilient uploader for problematic server")
				return s.putObjectMultipartResilient(ctx, bucket, key, reader, size, client)
			}
			return s.putObjectMultipart(ctx, bucket, realBucket, key, reader, metadata)
		}
	}

	input := &s3.PutObjectInput{
		Bucket:        aws.String(realBucket),
		Key:           aws.String(realKey),
		Body:          body,
		ContentLength: aws.Int64(size),
		// Disable automatic checksum calculation by the SDK
		// This prevents checksum validation errors when we modify content
		ChecksumAlgorithm: nil,
	}

	// Handle KMS encryption headers
	kmsHeaders := make(map[string]string)
	if len(metadata) > 0 {
		input.Metadata = make(map[string]*string)
		for k, v := range metadata {
			// Extract KMS headers from metadata
			if strings.HasPrefix(k, "x-amz-server-side-encryption") {
				kmsHeaders[k] = v
			} else {
				input.Metadata[k] = aws.String(v)
			}
		}
	}

	// Apply KMS encryption settings
	if encryption, ok := kmsHeaders["x-amz-server-side-encryption"]; ok && encryption == "aws:kms" {
		input.ServerSideEncryption = aws.String("aws:kms")
		if keyID, ok := kmsHeaders["x-amz-server-side-encryption-aws-kms-key-id"]; ok {
			input.SSEKMSKeyId = aws.String(keyID)
		}
		// Note: Encryption context would be handled via a different field if needed
	}

	client, err := s.getClientForBucket(bucket)
	if err != nil {
		return fmt.Errorf("failed to get client for bucket: %w", err)
	}

	logrus.WithFields(logrus.Fields{
		"bucket":   realBucket,
		"key":      realKey,
		"size":     size,
		"hasBody":  input.Body != nil,
		"metadata": input.Metadata,
	}).Info("About to call S3 PutObject")

	// Time the actual S3 PUT operation
	s3Start := time.Now()

	output, err := client.PutObjectWithContext(ctx, input)

	s3Duration := time.Since(s3Start)

	logrus.WithFields(logrus.Fields{
		"duration": s3Duration,
		"bucket":   realBucket,
		"key":      realKey,
		"size":     size,
		"error":    err,
		"etag":     output.ETag,
	}).Info("S3 PutObject completed")

	if s3Duration > 5*time.Second {
		logrus.WithFields(logrus.Fields{
			"duration": s3Duration,
			"bucket":   realBucket,
			"key":      realKey,
			"size":     size,
		}).Warn("S3 PutObject took too long")
	}

	if err != nil {
		return fmt.Errorf("failed to put object: %w", err)
	}

	s.metadataCache.Delete(fmt.Sprintf("%s/%s", bucket, key))

	return nil
}

func (s *S3Backend) DeleteObject(ctx context.Context, bucket, key string) error {
	realBucket := s.mapBucket(bucket)
	realKey := s.addPrefixToKey(bucket, key)

	client, err := s.getClientForBucket(bucket)
	if err != nil {
		return fmt.Errorf("failed to get client for bucket: %w", err)
	}

	_, err = client.DeleteObjectWithContext(ctx, &s3.DeleteObjectInput{
		Bucket: aws.String(realBucket),
		Key:    aws.String(realKey),
	})
	if err != nil {
		return fmt.Errorf("failed to delete object: %w", err)
	}

	s.metadataCache.Delete(fmt.Sprintf("%s/%s", bucket, key))

	return nil
}

func (s *S3Backend) HeadObject(ctx context.Context, bucket, key string) (*ObjectInfo, error) {
	realBucket := s.mapBucket(bucket)
	realKey := s.addPrefixToKey(bucket, key)

	cacheKey := fmt.Sprintf("%s/%s", bucket, key)
	if cached, found := s.metadataCache.Get(cacheKey); found {
		return cached, nil
	}

	client, err := s.getClientForBucket(bucket)
	if err != nil {
		return nil, fmt.Errorf("failed to get client for bucket: %w", err)
	}

	resp, err := client.HeadObjectWithContext(ctx, &s3.HeadObjectInput{
		Bucket: aws.String(realBucket),
		Key:    aws.String(realKey),
	})
	if err != nil {
		return nil, fmt.Errorf("failed to head object: %w", err)
	}

	metadata := make(map[string]string)
	for k, v := range resp.Metadata {
		if v != nil {
			metadata[k] = *v
		}
	}

	info := &ObjectInfo{
		Key:          key,
		Size:         aws.Int64Value(resp.ContentLength),
		ETag:         aws.StringValue(resp.ETag),
		LastModified: aws.TimeValue(resp.LastModified),
		StorageClass: aws.StringValue(resp.StorageClass),
		Metadata:     metadata,
	}

	s.metadataCache.Set(cacheKey, info)

	return info, nil
}

func (s *S3Backend) GetObjectACL(ctx context.Context, bucket, key string) (*ACL, error) {
	realBucket := s.mapBucket(bucket)
	realKey := s.addPrefixToKey(bucket, key)

	client, err := s.getClientForBucket(bucket)
	if err != nil {
		return nil, fmt.Errorf("failed to get client for bucket: %w", err)
	}

	resp, err := client.GetObjectAclWithContext(ctx, &s3.GetObjectAclInput{
		Bucket: aws.String(realBucket),
		Key:    aws.String(realKey),
	})
	if err != nil {
		return nil, fmt.Errorf("failed to get object ACL: %w", err)
	}

	acl := &ACL{
		Owner: Owner{
			ID:          aws.StringValue(resp.Owner.ID),
			DisplayName: aws.StringValue(resp.Owner.DisplayName),
		},
		Grants: make([]Grant, 0, len(resp.Grants)),
	}

	for _, g := range resp.Grants {
		grant := Grant{
			Permission: aws.StringValue(g.Permission),
		}

		if g.Grantee != nil {
			grant.Grantee = Grantee{
				Type:        aws.StringValue(g.Grantee.Type),
				ID:          aws.StringValue(g.Grantee.ID),
				DisplayName: aws.StringValue(g.Grantee.DisplayName),
				URI:         aws.StringValue(g.Grantee.URI),
			}
		}

		acl.Grants = append(acl.Grants, grant)
	}

	return acl, nil
}

func (s *S3Backend) PutObjectACL(ctx context.Context, bucket, key string, acl *ACL) error {
	// For simplicity, we'll just acknowledge the request
	// A full implementation would convert the ACL to S3 format
	return nil
}

func (s *S3Backend) InitiateMultipartUpload(ctx context.Context, bucket, key string, metadata map[string]string) (string, error) {

	realBucket := s.mapBucket(bucket)
	realKey := s.addPrefixToKey(bucket, key)

	input := &s3.CreateMultipartUploadInput{
		Bucket: aws.String(realBucket),
		Key:    aws.String(realKey),
	}

	if len(metadata) > 0 {
		input.Metadata = make(map[string]*string)
		for k, v := range metadata {
			input.Metadata[k] = aws.String(v)
		}
	}

	client, err := s.getClientForBucket(bucket)
	if err != nil {
		return "", fmt.Errorf("failed to get client for bucket: %w", err)
	}

	resp, err := client.CreateMultipartUploadWithContext(ctx, input)
	if err != nil {
		return "", fmt.Errorf("failed to initiate multipart upload: %w", err)
	}

	uploadID := aws.StringValue(resp.UploadId)

	return uploadID, nil
}

func (s *S3Backend) UploadPart(ctx context.Context, bucket, key, uploadID string, partNumber int, reader io.Reader, size int64) (string, error) {
	realBucket := s.mapBucket(bucket)
	realKey := s.addPrefixToKey(bucket, key)

	client, err := s.getClientForBucket(bucket)
	if err != nil {
		return "", fmt.Errorf("failed to get client for bucket: %w", err)
	}

	// Log upload start
	logrus.WithFields(logrus.Fields{
		"bucket":     bucket,
		"key":        key,
		"partNumber": partNumber,
		"size":       size,
	}).Debug("Starting part upload to S3")

	// AWS SDK requires io.ReadSeeker for uploads
	// Buffer the incoming data so we can retry if needed
	var body io.ReadSeeker
<<<<<<< HEAD
	actualSize := size
=======
>>>>>>> d926cbd6

	if rs, ok := reader.(io.ReadSeeker); ok {
		body = rs
	} else {
<<<<<<< HEAD
		var buf bytes.Buffer
		limitedReader := reader
		if size > 0 {
			limitedReader = io.LimitReader(reader, size)
		}

		readCtx, cancel := context.WithTimeout(ctx, 15*time.Minute)
		defer cancel()

		readDone := make(chan error, 1)
		go func() {
			_, err := buf.ReadFrom(limitedReader)
			readDone <- err
		}()

		select {
		case err := <-readDone:
			if err != nil && !errors.Is(err, io.EOF) {
				return "", fmt.Errorf("failed to read part data: %w", err)
			}
		case <-readCtx.Done():
			return "", fmt.Errorf("failed to read part data: %w", readCtx.Err())
=======
		// For non-seekable readers, we need to provide a seekable interface
		limitedReader := io.LimitReader(reader, size)

		// For small parts (<= 10MB), buffer in memory for best performance
		if size <= 10*1024*1024 {
			// Use context-aware reading with adaptive timeout for slow clients
			data, err := s.readWithAdaptiveTimeout(ctx, limitedReader, size)
			if err != nil {
				return "", fmt.Errorf("failed to read part data: %w", err)
			}
			body = bytes.NewReader(data)
		} else {
			// For larger parts, use buffered seeker that can handle retries
			logrus.WithFields(logrus.Fields{
				"size":       size,
				"sizeMB":     size / 1024 / 1024,
				"partNumber": partNumber,
			}).Info("Large part detected - using buffered seeker")

			// For very large parts from slow clients, we need special handling
			logrus.WithFields(logrus.Fields{
				"size":       size,
				"sizeMB":     size / 1024 / 1024,
				"partNumber": partNumber,
			}).Warn("Large part upload detected - using minimal buffering approach")

			// Don't use BufferedSeeker for huge parts - it still tries to buffer too much
			// Instead, fail fast if AWS SDK needs to retry
			// This is better than timing out after 60 seconds
			data, err := io.ReadAll(limitedReader)
			if err != nil {
				return "", fmt.Errorf("failed to read large part data: %w", err)
			}
			body = bytes.NewReader(data)
>>>>>>> d926cbd6
		}

		actualSize = int64(buf.Len())
		body = bytes.NewReader(buf.Bytes())
	}

	// Upload with proper timeout handling
	uploadCtx := ctx
	if actualSize > 1024*1024 { // For parts > 1MB, ensure reasonable timeout
		var cancel context.CancelFunc
		timeout := 10 * time.Minute
		if strings.Contains(realBucket, "me-central-1") {
			timeout = 15 * time.Minute
		}
		uploadCtx, cancel = context.WithTimeout(ctx, timeout)
		defer cancel()
	}

	startTime := time.Now()
<<<<<<< HEAD
	var lastErr error
	maxAttempts := 3
	baseBackoff := time.Second

	for attempt := 1; attempt <= maxAttempts; attempt++ {
		if attempt > 1 {
			if seeker, ok := body.(io.Seeker); ok {
				if _, err := seeker.Seek(0, io.SeekStart); err != nil {
					return "", fmt.Errorf("failed to rewind part reader: %w", err)
				}
			}
		}

		resp, err := client.UploadPartWithContext(uploadCtx, &s3.UploadPartInput{
			Bucket:        aws.String(realBucket),
			Key:           aws.String(realKey),
			UploadId:      aws.String(uploadID),
			PartNumber:    aws.Int64(int64(partNumber)),
			Body:          body,
			ContentLength: aws.Int64(actualSize),
		})
		if err == nil {
			uploadDuration := time.Since(startTime)
			logrus.WithFields(logrus.Fields{
				"duration":   uploadDuration,
				"partNumber": partNumber,
				"size":       actualSize,
				"etag":       aws.StringValue(resp.ETag),
			}).Debug("Successfully uploaded part to S3")
			return aws.StringValue(resp.ETag), nil
		}

		lastErr = err

		if !s.isRetryableUploadError(err) || attempt == maxAttempts {
			break
		}

		backoff := time.Duration(attempt) * baseBackoff
		logrus.WithFields(logrus.Fields{
			"bucket":     bucket,
			"key":        key,
=======
	resp, err := client.UploadPartWithContext(uploadCtx, &s3.UploadPartInput{
		Bucket:        aws.String(realBucket),
		Key:           aws.String(realKey),
		UploadId:      aws.String(uploadID),
		PartNumber:    aws.Int64(int64(partNumber)),
		Body:          body,
		ContentLength: aws.Int64(size),
	})

	uploadDuration := time.Since(startTime)

	if err != nil {
		logrus.WithError(err).WithFields(logrus.Fields{
			"duration":   uploadDuration,
>>>>>>> d926cbd6
			"partNumber": partNumber,
			"attempt":    attempt,
			"backoff":    backoff,
		}).Warn("Upload part failed, retrying")
		time.Sleep(backoff)
	}

	uploadDuration := time.Since(startTime)

	logrus.WithError(lastErr).WithFields(logrus.Fields{
		"duration":   uploadDuration,
		"partNumber": partNumber,
		"size":       actualSize,
	}).Error("Failed to upload part to S3")

	return "", fmt.Errorf("failed to upload part: %w", lastErr)
}

func (s *S3Backend) isRetryableUploadError(err error) bool {
	if err == nil {
		return false
	}

	if errors.Is(err, context.Canceled) || errors.Is(err, context.DeadlineExceeded) {
		return false
	}

	var netErr net.Error
	if errors.As(err, &netErr) {
		return netErr.Timeout() || netErr.Temporary()
	}

	if awsErr, ok := err.(awserr.RequestFailure); ok {
		switch awsErr.StatusCode() {
		case http.StatusInternalServerError, http.StatusBadGateway, http.StatusServiceUnavailable, http.StatusGatewayTimeout:
			return true
		}
	}

	if strings.Contains(err.Error(), "connection reset") ||
		strings.Contains(err.Error(), "connection termination") ||
		strings.Contains(err.Error(), "EOF") {
		return true
	}

	return false
}

func (s *S3Backend) CompleteMultipartUpload(ctx context.Context, bucket, key, uploadID string, parts []CompletedPart) error {
	realBucket := s.mapBucket(bucket)
	realKey := s.addPrefixToKey(bucket, key)

	completedParts := make([]*s3.CompletedPart, len(parts))
	for i, p := range parts {
		completedParts[i] = &s3.CompletedPart{
			PartNumber: aws.Int64(int64(p.PartNumber)),
			ETag:       aws.String(p.ETag),
		}
	}

	client, err := s.getClientForBucket(bucket)
	if err != nil {
		return fmt.Errorf("failed to get client for bucket: %w", err)
	}

	_, err = client.CompleteMultipartUploadWithContext(ctx, &s3.CompleteMultipartUploadInput{
		Bucket:   aws.String(realBucket),
		Key:      aws.String(realKey),
		UploadId: aws.String(uploadID),
		MultipartUpload: &s3.CompletedMultipartUpload{
			Parts: completedParts,
		},
	})
	if err != nil {
		return fmt.Errorf("failed to complete multipart upload: %w", err)
	}

	return nil
}

func (s *S3Backend) AbortMultipartUpload(ctx context.Context, bucket, key, uploadID string) error {
	realBucket := s.mapBucket(bucket)
	realKey := s.addPrefixToKey(bucket, key)

	client, err := s.getClientForBucket(bucket)
	if err != nil {
		return fmt.Errorf("failed to get client for bucket: %w", err)
	}

	_, err = client.AbortMultipartUploadWithContext(ctx, &s3.AbortMultipartUploadInput{
		Bucket:   aws.String(realBucket),
		Key:      aws.String(realKey),
		UploadId: aws.String(uploadID),
	})
	if err != nil {
		return fmt.Errorf("failed to abort multipart upload: %w", err)
	}
	return nil
}

func (s *S3Backend) ListParts(ctx context.Context, bucket, key, uploadID string, maxParts int, partNumberMarker int) (*ListPartsResult, error) {
	virtualBucket := bucket // Keep track of the virtual bucket name
	realBucket := s.mapBucket(bucket)
	realKey := s.addPrefixToKey(bucket, key)

	input := &s3.ListPartsInput{
		Bucket:   aws.String(realBucket),
		Key:      aws.String(realKey),
		UploadId: aws.String(uploadID),
		MaxParts: aws.Int64(int64(maxParts)),
	}

	if partNumberMarker > 0 {
		input.PartNumberMarker = aws.Int64(int64(partNumberMarker))
	}

	client, err := s.getClientForBucket(bucket)
	if err != nil {
		return nil, fmt.Errorf("failed to get client for bucket: %w", err)
	}

	resp, err := client.ListPartsWithContext(ctx, input)
	if err != nil {
		return nil, fmt.Errorf("failed to list parts: %w", err)
	}

	result := &ListPartsResult{
		Bucket:      virtualBucket, // Return the virtual bucket name to the client
		Key:         key,
		UploadID:    uploadID,
		IsTruncated: aws.BoolValue(resp.IsTruncated),
		Parts:       make([]Part, 0, len(resp.Parts)),
	}

	for _, p := range resp.Parts {
		result.Parts = append(result.Parts, Part{
			PartNumber:   int(aws.Int64Value(p.PartNumber)),
			ETag:         aws.StringValue(p.ETag),
			Size:         aws.Int64Value(p.Size),
			LastModified: aws.TimeValue(p.LastModified),
		})
	}

	if resp.NextPartNumberMarker != nil {
		result.NextPartNumberMarker = int(aws.Int64Value(resp.NextPartNumberMarker))
	}

	return result, nil
}

// putObjectMultipartStreaming handles streaming uploads with small parts
func (s *S3Backend) putObjectMultipartStreaming(ctx context.Context, virtualBucket, realBucket, key string, reader io.Reader, metadata map[string]string) error {
	realKey := s.addPrefixToKey(virtualBucket, key)

	client, err := s.getClientForBucket(virtualBucket)
	if err != nil {
		return fmt.Errorf("failed to get client for bucket: %w", err)
	}

	// Initiate multipart upload
	input := &s3.CreateMultipartUploadInput{
		Bucket: aws.String(realBucket),
		Key:    aws.String(realKey),
	}

	if len(metadata) > 0 {
		input.Metadata = make(map[string]*string)
		for k, v := range metadata {
			input.Metadata[k] = aws.String(v)
		}
	}

	resp, err := client.CreateMultipartUploadWithContext(ctx, input)
	if err != nil {
		return fmt.Errorf("failed to initiate multipart upload: %w", err)
	}

	uploadID := aws.StringValue(resp.UploadId)

	// Use streaming handler with small parts
	handler := NewStreamingMultipartHandler(client, realBucket, realKey, uploadID)
	parts, err := handler.HandleStreamingUpload(ctx, reader)

	if err != nil {
		// Abort the upload on error
		abortErr := s.AbortMultipartUpload(ctx, virtualBucket, key, uploadID)
		if abortErr != nil {
			logrus.WithError(abortErr).Error("Failed to abort multipart upload after error")
		}
		return fmt.Errorf("streaming upload failed: %w", err)
	}

	// Complete the upload
	completedParts := make([]*s3.CompletedPart, len(parts))
	for i, p := range parts {
		completedParts[i] = &s3.CompletedPart{
			PartNumber: aws.Int64(int64(p.PartNumber)),
			ETag:       aws.String(p.ETag),
		}
	}

	_, completeErr := client.CompleteMultipartUploadWithContext(ctx, &s3.CompleteMultipartUploadInput{
		Bucket:   aws.String(realBucket),
		Key:      aws.String(realKey),
		UploadId: aws.String(uploadID),
		MultipartUpload: &s3.CompletedMultipartUpload{
			Parts: completedParts,
		},
	})

	if completeErr != nil {
		// Try to abort if completion fails
		abortErr := s.AbortMultipartUpload(ctx, virtualBucket, key, uploadID)
		if abortErr != nil {
			logrus.WithError(abortErr).Error("Failed to abort after completion error")
		}
		return fmt.Errorf("failed to complete streaming upload: %w", completeErr)
	}

	return nil
}

func (s *S3Backend) putObjectMultipart(ctx context.Context, virtualBucket, realBucket, key string, reader io.Reader, metadata map[string]string) error {
	// Check if we're dealing with a streaming upload (size unknown)
	if _, ok := reader.(*SmartChunkDecoder); ok {
		logrus.WithFields(logrus.Fields{
			"bucket": virtualBucket,
			"key":    key,
		}).Warn("Detected streaming upload - using small parts to avoid timeouts")

		// For streaming uploads, use the streaming handler with small parts
		return s.putObjectMultipartStreaming(ctx, virtualBucket, realBucket, key, reader, metadata)
	}

<<<<<<< HEAD
	maxConcurrentUploads := s.getMultipartConcurrency(virtualBucket)
=======
	// Use fewer concurrent uploads to avoid resource contention in small pods
	const maxConcurrentUploads = 3 // Reduced for resource-constrained environments
>>>>>>> d926cbd6

	// Use dynamic part sizing - smaller parts for better reliability with slow clients
	actualPartSize := partSize

	// Check if this client has been having timeout issues
	if s.shouldUseResilientUpload(virtualBucket) {
		// Use much smaller parts for problematic clients
		actualPartSize = minPartSize // 1MB instead of 5MB
		logrus.WithFields(logrus.Fields{
			"bucket":           virtualBucket,
			"key":              key,
			"originalPartSize": partSize / 1024 / 1024,
			"reducedPartSize":  actualPartSize / 1024 / 1024,
		}).Info("Using smaller parts for slow/problematic client")
	}
	type partData struct {
		partNumber int64
		data       []byte
		bufPtr     *[]byte // Store buffer pointer for cleanup
	}

	type uploadResult struct {
		partNumber int64
		etag       string
		err        error
	}
	client, err := s.getClientForBucket(virtualBucket)
	if err != nil {
		return fmt.Errorf("failed to get client for bucket: %w", err)
	}

	realKey := s.addPrefixToKey(virtualBucket, key)

	input := &s3.CreateMultipartUploadInput{
		Bucket: aws.String(realBucket),
		Key:    aws.String(realKey),
	}

	// Handle KMS encryption headers
	kmsHeaders := make(map[string]string)
	if len(metadata) > 0 {
		input.Metadata = make(map[string]*string)
		for k, v := range metadata {
			// Extract KMS headers from metadata
			if strings.HasPrefix(k, "x-amz-server-side-encryption") {
				kmsHeaders[k] = v
			} else {
				input.Metadata[k] = aws.String(v)
			}
		}
	}

	// Apply KMS encryption settings
	if encryption, ok := kmsHeaders["x-amz-server-side-encryption"]; ok && encryption == "aws:kms" {
		input.ServerSideEncryption = aws.String("aws:kms")
		if keyID, ok := kmsHeaders["x-amz-server-side-encryption-aws-kms-key-id"]; ok {
			input.SSEKMSKeyId = aws.String(keyID)
		}
	}

	operationCtx, cancel := context.WithCancel(ctx)
	defer cancel()

	resp, err := client.CreateMultipartUploadWithContext(operationCtx, input)
	if err != nil {
		return fmt.Errorf("failed to initiate multipart upload: %w", err)
	}

	uploadID := resp.UploadId

	partChan := make(chan partData, maxConcurrentUploads)
	resultChan := make(chan uploadResult, maxConcurrentUploads*2)

	// Start worker goroutines
	var wg sync.WaitGroup

	var (
		uploadErr   error
		uploadErrMu sync.Mutex
	)

	setUploadErr := func(err error) {
		if err == nil {
			return
		}
		uploadErrMu.Lock()
		if uploadErr == nil {
			uploadErr = err
		}
		uploadErrMu.Unlock()
	}

	getUploadErr := func() error {
		uploadErrMu.Lock()
		defer uploadErrMu.Unlock()
		return uploadErr
	}

	for i := 0; i < maxConcurrentUploads; i++ {
		wg.Add(1)
		go func() {
			defer wg.Done()
			for part := range partChan {
				partInput := &s3.UploadPartInput{
					Bucket:        aws.String(realBucket),
					Key:           aws.String(realKey),
					UploadId:      uploadID,
					PartNumber:    aws.Int64(part.partNumber),
					Body:          bytes.NewReader(part.data),
					ContentLength: aws.Int64(int64(len(part.data))),
				}

<<<<<<< HEAD
				resp, err := client.UploadPartWithContext(ctx, partInput)
=======
				resp, err := client.UploadPartWithContext(operationCtx, partInput)
>>>>>>> d926cbd6

				// Return buffer to pool after upload
				if part.bufPtr != nil {
					if len(*part.bufPtr) <= 64*1024 {
						s.bufferPool.Put(part.bufPtr)
					} else {
						s.largeBufferPool.Put(part.bufPtr)
					}
				}

				if err != nil {
					setUploadErr(err)
					cancel()
					resultChan <- uploadResult{partNumber: part.partNumber, err: err}
					return
				}

				resultChan <- uploadResult{
					partNumber: part.partNumber,
					etag:       aws.StringValue(resp.ETag),
					err:        nil,
				}
			}
		}()
	}

	// Result collector goroutine
	parts := make(map[int64]*s3.CompletedPart)
<<<<<<< HEAD
	var uploadErr error
=======
>>>>>>> d926cbd6

	go func() {
		wg.Wait()
		close(resultChan)
	}()

	// Reader goroutine
	go func() {
		defer close(partChan)

		partNumber := int64(1)
		bufSize := actualPartSize

		logrus.WithFields(logrus.Fields{
			"partSize": bufSize,
			"bucket":   virtualBucket,
			"key":      key,
		}).Info("Starting multipart reader goroutine")

		// Use appropriate buffer pool based on part size
		var bufPtr *[]byte
		var buf []byte
		if bufSize <= 5*1024*1024 {
			bufPtr = s.largeBufferPool.Get().(*[]byte)
			defer s.largeBufferPool.Put(bufPtr)
			buf = (*bufPtr)[:bufSize]
		} else {
			// For very large parts, allocate directly
			buf = make([]byte, bufSize)
		}

		totalBytesRead := int64(0)

		for {
			// Dynamic buffer sizing for small files
			readSize := int(bufSize)
			if len(buf) < readSize {
				readSize = len(buf)
			}

			readStart := time.Now()
			logrus.WithFields(logrus.Fields{
				"partNumber": partNumber,
				"readSize":   readSize,
			}).Debug("Attempting to read part data")

			// Use adaptive timeout reading for slow clients instead of blocking ReadAtLeast
			n, readErr := s.readChunkWithTimeout(operationCtx, reader, buf[:readSize])
			readDuration := time.Since(readStart)

			logrus.WithFields(logrus.Fields{
				"partNumber": partNumber,
				"bytesRead":  n,
				"duration":   readDuration,
				"error":      readErr,
			}).Debug("Part data read completed")

			if readErr != nil && readErr != io.EOF && readErr != io.ErrUnexpectedEOF {
				// Check if this is a context cancellation (client disconnected)
				if operationCtx.Err() != nil {
					logrus.WithError(operationCtx.Err()).Debug("Client cancelled upload")
					setUploadErr(operationCtx.Err())
					return
				}
				logrus.WithError(readErr).Error("Failed to read part data")
				setUploadErr(fmt.Errorf("failed to read part: %w", readErr))
				return
			}

			if n == 0 {
				break
			}

			totalBytesRead += int64(n)

			// Copy data to avoid race conditions
			// Use buffer pool for part data
			var data []byte
			var dataPtr *[]byte
			if n <= 64*1024 { // 64KB - use small buffer pool
				dataPtr = s.bufferPool.Get().(*[]byte)
				data = (*dataPtr)[:n]
				copy(data, buf[:n])
			} else if n <= partSize { // Use large buffer pool for parts up to part size
				dataPtr = s.largeBufferPool.Get().(*[]byte)
				data = (*dataPtr)[:n]
				copy(data, buf[:n])
			} else {
				data = make([]byte, n)
				copy(data, buf[:n])
			}

			logrus.WithFields(logrus.Fields{
				"partNumber":     partNumber,
				"partSize":       n,
				"totalBytesRead": totalBytesRead,
			}).Debug("Sending part to upload queue")

			select {
			case partChan <- partData{partNumber: partNumber, data: data, bufPtr: dataPtr}:
				partNumber++
			case <-operationCtx.Done():
				logrus.WithError(operationCtx.Err()).Error("Context cancelled while sending part")
				setUploadErr(operationCtx.Err())
				return
			}

			if readErr == io.EOF || readErr == io.ErrUnexpectedEOF {
				logrus.WithField("totalBytesRead", totalBytesRead).Info("Finished reading all data")
				break
			}
		}
	}()

	// Collect results
	for result := range resultChan {
		if result.err != nil {
			setUploadErr(result.err)
			cancel()
			continue
		}

		if getUploadErr() != nil {
			continue
		}
		parts[result.partNumber] = &s3.CompletedPart{
			ETag:       aws.String(result.etag),
			PartNumber: aws.Int64(result.partNumber),
		}
	}

	// Handle errors
	uploadErr = getUploadErr()
	if uploadErr != nil {
		_, _ = client.AbortMultipartUploadWithContext(ctx, &s3.AbortMultipartUploadInput{
			Bucket:   aws.String(realBucket),
			Key:      aws.String(realKey),
			UploadId: uploadID,
		})
		// Mark server as problematic on upload errors
		s.markServerProblematic(virtualBucket, uploadErr)
		return uploadErr
	}

	// Sort parts by part number
	var sortedParts []*s3.CompletedPart
	for i := int64(1); i <= int64(len(parts)); i++ {
		if part, ok := parts[i]; ok {
			sortedParts = append(sortedParts, part)
		}
	}

	completeInput := &s3.CompleteMultipartUploadInput{
		Bucket:   aws.String(realBucket),
		Key:      aws.String(realKey),
		UploadId: uploadID,
		MultipartUpload: &s3.CompletedMultipartUpload{
			Parts: sortedParts,
		},
	}

	_, err = client.CompleteMultipartUploadWithContext(ctx, completeInput)
	if err != nil {
		return fmt.Errorf("failed to complete multipart upload: %w", err)
	}

	// Invalidate cache
	s.metadataCache.Delete(fmt.Sprintf("%s/%s", virtualBucket, key))

	return nil
}

// getServerEndpoint gets the endpoint for a bucket
func (s *S3Backend) getServerEndpoint(bucket string) string {
	if s.bucketConfigs != nil {
		if cfg, ok := s.bucketConfigs[bucket]; ok && cfg.Endpoint != "" {
			return cfg.Endpoint
		}
	}
	if s.config.Endpoint != "" {
		return s.config.Endpoint
	}
	return "default"
}

// markServerProblematic marks a server as problematic
func (s *S3Backend) markServerProblematic(bucket string, err error) {
	endpoint := s.getServerEndpoint(bucket)

	s.serverMu.Lock()
	defer s.serverMu.Unlock()

	status, exists := s.problematicServers[endpoint]
	if !exists {
		status = &serverStatus{
			endpoint: endpoint,
		}
		s.problematicServers[endpoint] = status
	}

	status.failureCount++
	status.lastFailure = time.Now()

	// After 3 failures, mark for resilient upload
	if status.failureCount >= 3 {
		status.useResilient = true
		logrus.WithFields(logrus.Fields{
			"endpoint": endpoint,
			"failures": status.failureCount,
		}).Warn("Server marked for resilient upload due to repeated failures")
	}
}

// shouldUseResilientUpload checks if we should use resilient uploader
func (s *S3Backend) shouldUseResilientUpload(bucket string) bool {
	endpoint := s.getServerEndpoint(bucket)

	s.serverMu.RLock()
	defer s.serverMu.RUnlock()

	if status, exists := s.problematicServers[endpoint]; exists {
		// Reset after 1 hour of no failures
		if time.Since(status.lastFailure) > time.Hour {
			return false
		}
		return status.useResilient
	}

	return false
}

func (s *S3Backend) getMultipartConcurrency(bucket string) int {
	if cfg := s.GetBucketConfig(bucket); cfg != nil && cfg.MultipartMaxConcurrency > 0 {
		return cfg.MultipartMaxConcurrency
	}
	if s.defaultMultipartConcurrency > 0 {
		return s.defaultMultipartConcurrency
	}

	// Fallback to a value that scales with available CPUs
	concurrency := runtime.NumCPU() * 4
	if concurrency < 1 {
		return 1
	}
	return concurrency
}

// readWithAdaptiveTimeout reads data with adaptive timeout handling for slow clients
func (s *S3Backend) readWithAdaptiveTimeout(ctx context.Context, reader io.Reader, maxSize int64) ([]byte, error) {
	// Start with a reasonable timeout based on size
	baseTimeout := 30 * time.Second
	if maxSize > 5*1024*1024 { // For parts > 5MB
		baseTimeout = 60 * time.Second
	}

	data := make([]byte, 0, maxSize)
	buf := make([]byte, 64*1024) // 64KB chunks
	totalRead := int64(0)
	consecutiveTimeouts := 0
	currentTimeout := baseTimeout

	for totalRead < maxSize {
		// Adjust read size for remaining data
		readSize := len(buf)
		remaining := maxSize - totalRead
		if int64(readSize) > remaining {
			readSize = int(remaining)
		}

		// Create timeout context for this chunk
		readCtx, cancel := context.WithTimeout(ctx, currentTimeout)

		// Channel for read result
		type readResult struct {
			n   int
			err error
		}
		resultChan := make(chan readResult, 1)

		// Start read in goroutine
		go func() {
			n, err := reader.Read(buf[:readSize])
			resultChan <- readResult{n: n, err: err}
		}()

		// Wait for read or timeout
		select {
		case result := <-resultChan:
			cancel()

			if result.n > 0 {
				data = append(data, buf[:result.n]...)
				totalRead += int64(result.n)
				consecutiveTimeouts = 0 // Reset timeout counter

				// Adjust timeout based on progress
				if consecutiveTimeouts == 0 && currentTimeout > baseTimeout {
					currentTimeout = baseTimeout // Reset to normal timeout
				}
			}

			if result.err == io.EOF {
				return data, nil
			}

			if result.err != nil {
				return data, fmt.Errorf("read error after %d bytes: %w", totalRead, result.err)
			}

		case <-readCtx.Done():
			cancel()

			// Check if parent context was cancelled (client disconnected)
			if ctx.Err() != nil {
				logrus.WithFields(logrus.Fields{
					"bytes_read": totalRead,
					"max_size":   maxSize,
					"error":      ctx.Err(),
				}).Debug("Client cancelled request during upload")
				return data, ctx.Err()
			}

			consecutiveTimeouts++

			logrus.WithFields(logrus.Fields{
				"bytes_read":           totalRead,
				"max_size":             maxSize,
				"timeout":              currentTimeout,
				"consecutive_timeouts": consecutiveTimeouts,
			}).Warn("Read timeout - client may be slow, extending timeout")

			// Progressively increase timeout for slow clients
			// Be much more patient - allow up to 20 consecutive timeouts
			if consecutiveTimeouts < 20 {
				currentTimeout = currentTimeout + 30*time.Second // Increase by 30s each time instead of doubling
				if currentTimeout > 10*time.Minute {
					currentTimeout = 10 * time.Minute // Cap at 10 minutes
				}
				continue // Retry with longer timeout
			} else {
				return data, fmt.Errorf("client too slow - %d consecutive timeouts reading part data", consecutiveTimeouts)
			}
		}
	}

	return data, nil
}

// readChunkWithTimeout reads a single chunk with timeout handling for slow clients
func (s *S3Backend) readChunkWithTimeout(ctx context.Context, reader io.Reader, buf []byte) (int, error) {
	// Start with 2-minute timeout for chunk reads (more patient)
	timeout := 2 * time.Minute
	readCtx, cancel := context.WithTimeout(ctx, timeout)
	defer cancel()

	type readResult struct {
		n   int
		err error
	}
	resultChan := make(chan readResult, 1)

	// Start read in goroutine
	go func() {
		// Use ReadAtLeast for at least 1 byte, but don't block indefinitely
		n, err := io.ReadAtLeast(reader, buf, 1)
		resultChan <- readResult{n: n, err: err}
	}()

	// Wait for read or timeout
	select {
	case result := <-resultChan:
		return result.n, result.err
	case <-readCtx.Done():
		// Check if parent context was cancelled (client disconnected)
		if ctx.Err() != nil {
			logrus.WithFields(logrus.Fields{
				"buffer_size": len(buf),
				"error":       ctx.Err(),
			}).Debug("Client cancelled request during chunk read")
			return 0, ctx.Err()
		}

		logrus.WithFields(logrus.Fields{
			"buffer_size": len(buf),
			"timeout":     timeout,
		}).Warn("Chunk read timed out - client connection may be slow or unstable")

		// Return a timeout error that will be handled by the upload logic
		return 0, fmt.Errorf("chunk read timeout after %v: %w", timeout, readCtx.Err())
	}
}

// putObjectMultipartResilient uses the resilient uploader for problematic servers
func (s *S3Backend) putObjectMultipartResilient(ctx context.Context, bucket, key string, reader io.Reader, size int64, client *s3.S3) error {
	// Note: When size is 0 or unknown, we'll read until EOF
	// The resilient uploader handles this by reading parts dynamically
	realBucket := s.mapBucket(bucket)
	realKey := s.addPrefixToKey(bucket, key)

	uploader := NewResilientUploader(client)
	uploader.config.ProgressCallback = func(uploaded, total int64) {
		percent := float64(uploaded) / float64(total) * 100
		logrus.WithFields(logrus.Fields{
			"bucket":   bucket,
			"key":      key,
			"uploaded": uploaded,
			"total":    total,
			"percent":  percent,
		}).Debug("Resilient upload progress")
	}

	err := uploader.UploadWithRetry(ctx, realBucket, realKey, reader, size)
	if err != nil {
		s.markServerProblematic(bucket, err)
		return err
	}

	// Invalidate cache
	s.metadataCache.Delete(fmt.Sprintf("%s/%s", bucket, key))

	return nil
}

// ListDeletedObjects is not implemented for S3 backend
func (s *S3Backend) ListDeletedObjects(ctx context.Context, bucket, prefix, marker string, maxKeys int) (*ListObjectsResult, error) {
	return nil, fmt.Errorf("soft delete listing is not implemented for S3 backend")
}

// RestoreObject is not implemented for S3 backend
func (s *S3Backend) RestoreObject(ctx context.Context, bucket, key, versionID string) error {
	return fmt.Errorf("soft delete restore is not implemented for S3 backend")
}<|MERGE_RESOLUTION|>--- conflicted
+++ resolved
@@ -109,15 +109,9 @@
 	largeBufferPool sync.Pool
 	metadataCache   *MetadataCache
 	mu              sync.RWMutex // Protect client creation
-	// Track problematic servers for resilient upload
-<<<<<<< HEAD
 	problematicServers          map[string]*serverStatus
 	serverMu                    sync.RWMutex
 	defaultMultipartConcurrency int
-=======
-	problematicServers map[string]*serverStatus
-	serverMu           sync.RWMutex
->>>>>>> d926cbd6
 }
 
 type serverStatus struct {
@@ -1151,15 +1145,11 @@
 	// AWS SDK requires io.ReadSeeker for uploads
 	// Buffer the incoming data so we can retry if needed
 	var body io.ReadSeeker
-<<<<<<< HEAD
 	actualSize := size
-=======
->>>>>>> d926cbd6
 
 	if rs, ok := reader.(io.ReadSeeker); ok {
 		body = rs
 	} else {
-<<<<<<< HEAD
 		var buf bytes.Buffer
 		limitedReader := reader
 		if size > 0 {
@@ -1182,42 +1172,6 @@
 			}
 		case <-readCtx.Done():
 			return "", fmt.Errorf("failed to read part data: %w", readCtx.Err())
-=======
-		// For non-seekable readers, we need to provide a seekable interface
-		limitedReader := io.LimitReader(reader, size)
-
-		// For small parts (<= 10MB), buffer in memory for best performance
-		if size <= 10*1024*1024 {
-			// Use context-aware reading with adaptive timeout for slow clients
-			data, err := s.readWithAdaptiveTimeout(ctx, limitedReader, size)
-			if err != nil {
-				return "", fmt.Errorf("failed to read part data: %w", err)
-			}
-			body = bytes.NewReader(data)
-		} else {
-			// For larger parts, use buffered seeker that can handle retries
-			logrus.WithFields(logrus.Fields{
-				"size":       size,
-				"sizeMB":     size / 1024 / 1024,
-				"partNumber": partNumber,
-			}).Info("Large part detected - using buffered seeker")
-
-			// For very large parts from slow clients, we need special handling
-			logrus.WithFields(logrus.Fields{
-				"size":       size,
-				"sizeMB":     size / 1024 / 1024,
-				"partNumber": partNumber,
-			}).Warn("Large part upload detected - using minimal buffering approach")
-
-			// Don't use BufferedSeeker for huge parts - it still tries to buffer too much
-			// Instead, fail fast if AWS SDK needs to retry
-			// This is better than timing out after 60 seconds
-			data, err := io.ReadAll(limitedReader)
-			if err != nil {
-				return "", fmt.Errorf("failed to read large part data: %w", err)
-			}
-			body = bytes.NewReader(data)
->>>>>>> d926cbd6
 		}
 
 		actualSize = int64(buf.Len())
@@ -1237,7 +1191,6 @@
 	}
 
 	startTime := time.Now()
-<<<<<<< HEAD
 	var lastErr error
 	maxAttempts := 3
 	baseBackoff := time.Second
@@ -1280,22 +1233,6 @@
 		logrus.WithFields(logrus.Fields{
 			"bucket":     bucket,
 			"key":        key,
-=======
-	resp, err := client.UploadPartWithContext(uploadCtx, &s3.UploadPartInput{
-		Bucket:        aws.String(realBucket),
-		Key:           aws.String(realKey),
-		UploadId:      aws.String(uploadID),
-		PartNumber:    aws.Int64(int64(partNumber)),
-		Body:          body,
-		ContentLength: aws.Int64(size),
-	})
-
-	uploadDuration := time.Since(startTime)
-
-	if err != nil {
-		logrus.WithError(err).WithFields(logrus.Fields{
-			"duration":   uploadDuration,
->>>>>>> d926cbd6
 			"partNumber": partNumber,
 			"attempt":    attempt,
 			"backoff":    backoff,
@@ -1530,12 +1467,7 @@
 		return s.putObjectMultipartStreaming(ctx, virtualBucket, realBucket, key, reader, metadata)
 	}
 
-<<<<<<< HEAD
 	maxConcurrentUploads := s.getMultipartConcurrency(virtualBucket)
-=======
-	// Use fewer concurrent uploads to avoid resource contention in small pods
-	const maxConcurrentUploads = 3 // Reduced for resource-constrained environments
->>>>>>> d926cbd6
 
 	// Use dynamic part sizing - smaller parts for better reliability with slow clients
 	actualPartSize := partSize
@@ -1648,11 +1580,7 @@
 					ContentLength: aws.Int64(int64(len(part.data))),
 				}
 
-<<<<<<< HEAD
 				resp, err := client.UploadPartWithContext(ctx, partInput)
-=======
-				resp, err := client.UploadPartWithContext(operationCtx, partInput)
->>>>>>> d926cbd6
 
 				// Return buffer to pool after upload
 				if part.bufPtr != nil {
@@ -1681,10 +1609,7 @@
 
 	// Result collector goroutine
 	parts := make(map[int64]*s3.CompletedPart)
-<<<<<<< HEAD
 	var uploadErr error
-=======
->>>>>>> d926cbd6
 
 	go func() {
 		wg.Wait()
